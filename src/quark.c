--- conflicted
+++ resolved
@@ -43,29 +43,12 @@
  *   the last bit of the reference to differenciate between nodes and leafs come
  *   from Daniel J. Bernstein implementation of crit-bit tree that can be found
  *   on his web site.
- *
-<<<<<<< HEAD
- *   The mapping between strings to identifiers is done with splay tree, a kind
- *   of self balancing search tree. They are simpler to implement than a lot of
- *   other data-structures and very cache friendly. For most use they are at
- *   least as efficient as red-black tree or B-tree. See [1] for more
- *   informations. The strings are interned directly in the node for easier
- *   memory managment.
- *
- *   The identifier to string mapping is done with a simple vector with pointer
- *   to the key interned in the tree node, so pointer returned are always
- *   constant.
- *
- *   [1] Sleator, Daniel D. and Tarjan, Robert E. ; Self-adjusting binary search
- *   trees, Journal of the ACM 32 (3): pp. 652--686, 1985. DOI:10.1145/3828.3835
- *
- *   This code is copyright 2002-2011 Thomas Lavergne and licenced under the BSD
- *   Licence like the remaining of Wapiti.
-=======
  *   [1] Morrison, Donald R. ; PATRICIA-Practical Algorithm To Retrieve
  *   Information Coded in Alphanumeric, Journal of the ACM 15 (4): pp. 514--534,
  *   1968. DOI:10.1145/321479.321481
->>>>>>> c1c49378
+ *
+ *   This code is copyright 2002-2011 Thomas Lavergne and licenced under the BSD
+ *   Licence like the remaining of Wapiti.
  ******************************************************************************/
 
 typedef struct node_s node_t;
