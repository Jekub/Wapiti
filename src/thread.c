/*
 *      Wapiti - A linear-chain CRF tool
 *
 * Copyright (c) 2009-2010  CNRS
 * All rights reserved.
 *
 * Redistribution and use in source and binary forms, with or without
 * modification, are permitted provided that the following conditions are met:
 *     * Redistributions of source code must retain the above copyright
 *       notice, this list of conditions and the following disclaimer.
 *     * Redistributions in binary form must reproduce the above copyright
 *       notice, this list of conditions and the following disclaimer in the
 *       documentation and/or other materials provided with the distribution.
 *
 * THIS SOFTWARE IS PROVIDED BY THE COPYRIGHT HOLDERS AND CONTRIBUTORS "AS IS"
 * AND ANY EXPRESS OR IMPLIED WARRANTIES, INCLUDING, BUT NOT LIMITED TO, THE
 * IMPLIED WARRANTIES OF MERCHANTABILITY AND FITNESS FOR A PARTICULAR PURPOSE
 * ARE DISCLAIMED. IN NO EVENT SHALL THE COPYRIGHT OWNER OR CONTRIBUTORS BE
 * LIABLE FOR ANY DIRECT, INDIRECT, INCIDENTAL, SPECIAL, EXEMPLARY, OR
 * CONSEQUENTIAL DAMAGES (INCLUDING, BUT NOT LIMITED TO, PROCUREMENT OF
 * SUBSTITUTE GOODS OR SERVICES; LOSS OF USE, DATA, OR PROFITS; OR BUSINESS
 * INTERRUPTION) HOWEVER CAUSED AND ON ANY THEORY OF LIABILITY, WHETHER IN
 * CONTRACT, STRICT LIABILITY, OR TORT (INCLUDING NEGLIGENCE OR OTHERWISE)
 * ARISING IN ANY WAY OUT OF THE USE OF THIS SOFTWARE, EVEN IF ADVISED OF THE
 * POSSIBILITY OF SUCH DAMAGE.
 */

<<<<<<< HEAD
=======
#include <pthread.h>

#include "model.h"
>>>>>>> 545df384
#include "tools.h"
#include "thread.h"
#include "wapiti.h"

/******************************************************************************
 * Multi-threading code
 *
 *   This module handle the thread managment code using POSIX pthreads, on
 *   non-POSIX systems you will have to rewrite this using your systems threads.
 *   all code who depend on threads is located here so this process must not be
 *   too difficult.
 *   If you don't want to use multithreading on non-POSIX system, just enable
 *   the definition of MTH_ANSI in wapiti.h. This will disable multithreading.
 ******************************************************************************/
<<<<<<< HEAD
#ifdef MTH_ANSI
void mth_spawn(func_t *f, int W, void *ud[W]) {
	for (int w = 0; w < W; w++)
		f(w, W, ud[w]);
}

#else

#include <pthread.h>
=======
struct job_s {
	size_t size;
	size_t send;
	size_t batch;
	pthread_mutex_t lock;
};
>>>>>>> 545df384

typedef struct mth_s mth_t;
struct mth_s {
	job_t  *job;
	int     id;
	int     cnt;
	func_t *f;
	void   *ud;
};

/* mth_getjob:
 *   Get a new bunch of sequence to process. This function will return a new
 *   batch of sequence to process starting at position <pos> and with size
 *   <cnt> and return true. If no more batch are available, return false.
 *   This function use a lock to ensure thread safety as it will be called by
 *   the multiple workers threads.
 */
bool mth_getjob(job_t *job, size_t *cnt, size_t *pos) {
	if (job->send == job->size)
		return false;
	pthread_mutex_lock(&job->lock);
	*cnt = min(job->batch, job->size - job->send);
	*pos = job->send;
	job->send += *cnt;
	pthread_mutex_unlock(&job->lock);
	return true;
}

static void *mth_stub(void *ud) {
	mth_t *mth = (mth_t *)ud;
	mth->f(mth->job, mth->id, mth->cnt, mth->ud);
	return NULL;
}

/* mth_spawn:
 *   This function spawn W threads for calling the 'f' function. The function
 *   will get a unique identifier between 0 and W-1 and a user data from the
 *   'ud' array.
 */
void mth_spawn(mdl_t *mdl, func_t *f, int W, void *ud[W]) {
	pthread_attr_t attr;
	pthread_attr_init(&attr);
	pthread_attr_setscope(&attr, PTHREAD_SCOPE_SYSTEM);
	pthread_attr_setdetachstate(&attr, PTHREAD_CREATE_JOINABLE);
	// First prepare the jobs scheduler
	job_t job;
	job.size = mdl->train->nseq;
	job.send = 0;
	job.batch = 64;
	if (pthread_mutex_init(&job.lock, NULL) != 0)
		fatal("failed to create mutex");
	// We prepare the parameters structures that will be send to the threads
	// with informations for calling the user function.
	mth_t p[W];
	for (int w = 0; w < W; w++) {
		p[w].job = &job;
		p[w].id  = w;
		p[w].cnt = W;
		p[w].f   = f;
		p[w].ud  = ud[w];
	}
	// We are now ready to spawn the threads and wait for them to finish
	// their jobs. So we just create all the thread and try to join them
	// waiting for there return.
	pthread_t th[W];
	for (int w = 0; w < W; w++)
		if (pthread_create(&th[w], &attr, &mth_stub, &p[w]) != 0)
			fatal("failed to create thread");
	for (int w = 0; w < W; w++)
		if (pthread_join(th[w], NULL) != 0)
			fatal("failed to join thread");
	pthread_attr_destroy(&attr);
}
#endif
<|MERGE_RESOLUTION|>--- conflicted
+++ resolved
@@ -25,12 +25,7 @@
  * POSSIBILITY OF SUCH DAMAGE.
  */
 
-<<<<<<< HEAD
-=======
-#include <pthread.h>
-
 #include "model.h"
->>>>>>> 545df384
 #include "tools.h"
 #include "thread.h"
 #include "wapiti.h"
@@ -45,24 +40,31 @@
  *   If you don't want to use multithreading on non-POSIX system, just enable
  *   the definition of MTH_ANSI in wapiti.h. This will disable multithreading.
  ******************************************************************************/
-<<<<<<< HEAD
 #ifdef MTH_ANSI
-void mth_spawn(func_t *f, int W, void *ud[W]) {
-	for (int w = 0; w < W; w++)
-		f(w, W, ud[w]);
+struct job_s {
+	int foo;
+};
+
+bool mth_getjob(job_t *job, size_t *cnt, size_t *pos) {
+	unused(job && cnt && pos);
+	return false;
+}
+
+void mth_spawn(mdl_t *mdl, func_t *f, int W, void *ud[W]) {
+	unused(mdl);
+	f(NULL, 0, 1, ud[0]);
 }
 
 #else
 
 #include <pthread.h>
-=======
+
 struct job_s {
 	size_t size;
 	size_t send;
 	size_t batch;
 	pthread_mutex_t lock;
 };
->>>>>>> 545df384
 
 typedef struct mth_s mth_t;
 struct mth_s {
